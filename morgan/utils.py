--- conflicted
+++ resolved
@@ -1,10 +1,7 @@
 import os
 import re
 from collections import OrderedDict
-<<<<<<< HEAD
-=======
 from typing import Dict, Iterable, Optional, Set
->>>>>>> 918549b0
 
 import dateutil  # type: ignore[import-untyped]
 from packaging.requirements import Requirement
@@ -51,8 +48,6 @@
         return False
 
 
-<<<<<<< HEAD
-=======
 def is_requirement_relevant(
     requirement: Requirement, envs: Iterable[Dict], extras: Optional[Set[str]] = None
 ) -> bool:
@@ -105,7 +100,6 @@
     return {req for req in requirements if is_requirement_relevant(req, envs, extras)}
 
 
->>>>>>> 918549b0
 def touch_file(path: str, fileinfo: dict):
     "upload-time: 2025-05-28T18:46:29.349478Z"
     time_str = fileinfo.get("upload-time")
