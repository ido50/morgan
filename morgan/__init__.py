--- conflicted
+++ resolved
@@ -20,11 +20,7 @@
 
 from morgan import configurator, metadata, server
 from morgan.__about__ import __version__
-<<<<<<< HEAD
-from morgan.utils import Cache, ListExtendingOrderedDict, to_single_dash
-=======
-from morgan.utils import Cache, to_single_dash, touch_file
->>>>>>> e2a86f2a
+from morgan.utils import Cache, ListExtendingOrderedDict, to_single_dash, touch_file
 
 PYPI_ADDRESS = "https://pypi.org/simple/"
 PREFERRED_HASH_ALG = "sha256"
@@ -48,15 +44,11 @@
         self.index_path = args.index_path
         self.index_url = args.index_url
         self.mirror_all_versions: bool = args.mirror_all_versions
-<<<<<<< HEAD
         self.config = configparser.ConfigParser(
             strict=False, dict_type=ListExtendingOrderedDict
         )
-=======
+        self.config.read(args.config)
         self.package_type_regex: str = args.package_type_regex
-        self.config = configparser.ConfigParser()
->>>>>>> e2a86f2a
-        self.config.read(args.config)
         self.envs = {}
         self._supported_pyversions = []
         self._supported_platforms = []
